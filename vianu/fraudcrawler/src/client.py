import pandas as pd
import logging
<<<<<<< HEAD
import os
=======
import asyncio
>>>>>>> 64dea752

import pandas as pd

from vianu.fraudcrawler.src.serpapi import SerpApiClient
from vianu.fraudcrawler.src.zyteapi import ZyteAPIClient
from vianu.fraudcrawler.src.processor import Processor
from vianu.fraudcrawler.src.enrichment import KeywordEnricher

logger = logging.getLogger(__name__)


class FraudCrawlerClient:
    """The main client that orchestrates the search, data fetching, and processing."""

    def __init__(
        self,
        serpapi_key: str,
        zyteapi_key: str,
        location: str = "Switzerland",
        max_retries: int = 3,
        retry_delay: int = 2,
    ):
        """Initializes the Crawler.

        Args:
            serpapi_key: The API key for SERP API.
            zyteapi_key: The API key for Zyte API
            location: The location to use for the search (default: "Switzerland").
            max_retries: Maximum number of retries for API calls (default: 1).
            retry_delay: Delay between retries in seconds (default: 2).

        """
        self._serpapi_client = SerpApiClient(api_key=serpapi_key, location=location)
        self._zyteapi_client = ZyteAPIClient(
            api_key=zyteapi_key, max_retries=max_retries, retry_delay=retry_delay
        )
        self._processor = Processor(location=location)
        self._enricher = KeywordEnricher(serpapi_key=serpapi_key, zyte_api_key=zyteapi_key, location=location)

    # allow_enrichment: bool
    def run(self, search_term: str, num_results=10, allow_enrichment=True) -> pd.DataFrame:
        """Runs the pipeline steps: search, get product details, processes them, and returns a DataFrame.

        Args:
            search_term: The search term for the query.
            num_results: Max number of search results (default: 10).
        """
        urls = self._serpapi_client.search(
            search_term=search_term,
            num_results=num_results,
        )
        if not urls:
            logger.warning("No URLs found from SERP API.")
            return pd.DataFrame()

        # Make enrichment
        if allow_enrichment:
            added_enriched_words = 2
            added_urls_per_kw = 3
            enhanced_df = self._enricher.apply(search_term,
                                         added_enriched_words,
                                         'German',
                                         added_urls_per_kw)
            urls = urls + enhanced_df["url"].tolist()

        # Get product details
        products = self._zyteapi_client.get_details(urls=urls)

        if not products:
            logger.warning("No product details fetched from Zyte API.")
            return pd.DataFrame()

        # Process products
        processed = self._processor.process(products=products)
        if not processed:
            logger.warning("No products left after processing.")
            return pd.DataFrame()

        # Flatten the product data
        df = pd.json_normalize(processed)

        # Log and return the DataFrame
        logger.info("Search completed. Returning flattened DataFrame.")
<<<<<<< HEAD
        return df
=======
        return df

    async def collect(self, queue_in: asyncio.Queue) -> None:
        while True:
            item = await queue_in.get()
            if item is None:
                queue_in.task_done()
                break
            logging.info(f"Collected item: {str(item)[:100]}...")
            queue_in.task_done()

    async def async_run(
        self,
        search_term: str,
        num_results=10,
        n_zyte_workers: int = 5,
        n_processor_workers: int = 5,
    ) -> None:
        """Runs the pipeline steps: search, get product details, processes them, and returns a DataFrame.

        Args:
            search_term: The search term for the query.
            num_results: Max number of search results (default: 10).
            n_zyte_workers: Number of async workers for zyte (default: 5).
            n_processor_workers: Number of async workers for the processor (default: 5).
        """
        # Perform search
        urls = self._serpapi_client.search(
            search_term=search_term,
            num_results=num_results,
        )
        if not urls:
            logger.warning("No URLs found from SERP API.")
            return pd.DataFrame()

        queue_urls = asyncio.Queue()
        queue_products = asyncio.Queue()
        queue_results = asyncio.Queue()

        # Put URLs into the input queue
        for url in urls:
            await queue_urls.put(url)

        # Put n_zyte_workers as stopping creteria (sentinel)
        for _ in range(n_zyte_workers):
            await queue_urls.put(None)

        zyte_workers = [
            asyncio.create_task(
                self._zyteapi_client.async_get_details(
                    queue_in=queue_urls, queue_out=queue_products
                )
            )
            for _ in range(n_zyte_workers)
        ]

        processor_workers = [
            asyncio.create_task(
                self._processor.async_process(
                    queue_in=queue_products, queue_out=queue_results
                )
            )
            for _ in range(n_processor_workers)
        ]

        collector_worker = asyncio.create_task(self.collect(queue_results))

        # Await that all zyte-workers are finished
        await asyncio.gather(*zyte_workers)
        for worker in zyte_workers:
            worker.cancel()

        # After all zyte workers are finished, put n_processor_workers as stopping cretieria (sentinel)
        for _ in range(n_processor_workers):
            await queue_products.put(None)

        # Log all workers are done
        await asyncio.gather(*processor_workers)
        for worker in processor_workers:
            worker.cancel()

        # Put 1 sentinel for results
        await queue_results.put(None)

        # After the sine collector worker is done, stop him
        await collector_worker
        collector_worker.cancel()

        logger.info("All workers have finished and stopped")
>>>>>>> 64dea752
<|MERGE_RESOLUTION|>--- conflicted
+++ resolved
@@ -1,10 +1,7 @@
 import pandas as pd
 import logging
-<<<<<<< HEAD
 import os
-=======
 import asyncio
->>>>>>> 64dea752
 
 import pandas as pd
 
@@ -44,14 +41,14 @@
         self._processor = Processor(location=location)
         self._enricher = KeywordEnricher(serpapi_key=serpapi_key, zyte_api_key=zyteapi_key, location=location)
 
-    # allow_enrichment: bool
-    def run(self, search_term: str, num_results=10, allow_enrichment=True) -> pd.DataFrame:
+    def run(self, search_term: str, num_results=10) -> pd.DataFrame:
         """Runs the pipeline steps: search, get product details, processes them, and returns a DataFrame.
 
         Args:
             search_term: The search term for the query.
             num_results: Max number of search results (default: 10).
         """
+        # Perform search
         urls = self._serpapi_client.search(
             search_term=search_term,
             num_results=num_results,
@@ -88,9 +85,6 @@
 
         # Log and return the DataFrame
         logger.info("Search completed. Returning flattened DataFrame.")
-<<<<<<< HEAD
-        return df
-=======
         return df
 
     async def collect(self, queue_in: asyncio.Queue) -> None:
@@ -180,4 +174,3 @@
         collector_worker.cancel()
 
         logger.info("All workers have finished and stopped")
->>>>>>> 64dea752
