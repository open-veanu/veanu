import pandas as pd
import logging

from vianu.fraudcrawler.src.serpapi import SerpApiClient
from vianu.fraudcrawler.src.zyteapi import ZyteAPIClient
from vianu.fraudcrawler.src.processor import Processor
from vianu.fraudcrawler.src.classify_suspicious_product import ClassifySuspiciousProduct
from vianu.fraudcrawler.src.enrichment import KeywordEnricher
from vianu.fraudcrawler.src.classify_suspicious_product import ClassifySuspiciousProduct

logger = logging.getLogger(__name__)


class FraudCrawlerClient:
    """The main client that orchestrates the search, data fetching, and processing."""

    def __init__(
        self,
        serpapi_key: str,
        zyteapi_key: str,
        openai_api_key: str,
        location: str = "Switzerland",
        max_retries: int = 3,
        retry_delay: int = 2,
    ):
        """Initializes the Crawler.

        Args:
            serpapi_key: The API key for SERP API.
            zyteapi_key: The API key for Zyte API
            location: The location to use for the search (default: "Switzerland").
            max_retries: Maximum number of retries for API calls (default: 1).
            retry_delay: Delay between retries in seconds (default: 2).

        """
        self._serpapi_client = SerpApiClient(api_key=serpapi_key, location=location)
        self._zyteapi_client = ZyteAPIClient(
            api_key=zyteapi_key, max_retries=max_retries, retry_delay=retry_delay
        )
        self._enricher = KeywordEnricher(serpapi_key=serpapi_key, zyte_api_key=zyteapi_key, location=location)
        self._processor = Processor(location=location)
        self._classifier_suspiciousness= ClassifySuspiciousProduct(openai_api_key=openai_api_key)

    def run(self, search_term: str, num_results = 10, allow_enrichment = True) -> pd.DataFrame:
        """Runs the pipeline steps: search, get product details, processes them, and returns a DataFrame.

        Args:
            search_term: The search term for the query.
            num_results: Max number of search results (default: 10).
        """
        # Perform search
        urls = self._serpapi_client.search(
            search_term=search_term,
            num_results=num_results,
        )
        if not urls:
            logger.warning("No URLs found from SERP API.")
            return pd.DataFrame()

        # Make enrichment
        if allow_enrichment:
            added_enriched_words = 2
            added_urls_per_kw = 3
            enhanced_df = self._enricher.apply(search_term,
                                         added_enriched_words,
                                         'German',
                                         added_urls_per_kw)
            urls = urls + enhanced_df["url"].tolist()

        # Get product details
        products = self._zyteapi_client.get_details(urls=urls)

        if not products:
            logger.warning("No product details fetched from Zyte API.")
            return pd.DataFrame()

        # Process products
        processed = self._processor.process(products=products)
        if not processed:
            logger.warning("No products left after processing.")
            return pd.DataFrame()

        # Analyze Relevance
        processed = self._classifier_suspiciousness.classify_suspicious_products(processed)

        # Flatten the product data
        df = pd.json_normalize(processed)

        # Log and return the DataFrame
        logger.info("Search completed. Returning flattened DataFrame.")
<<<<<<< HEAD
        return df
=======
        return df

    async def collect(self, queue_in: asyncio.Queue) -> None:
        while True:
            item = await queue_in.get()
            if item is None:
                queue_in.task_done()
                break
            logging.info(f"Collected item: {str(item)[:100]}...")
            queue_in.task_done()

    async def async_run(
        self,
        search_term: str,
        num_results=10,
        n_zyte_workers: int = 5,
        n_processor_workers: int = 5,
    ) -> None:
        """Runs the pipeline steps: search, get product details, processes them, and returns a DataFrame.

        Args:
            search_term: The search term for the query.
            num_results: Max number of search results (default: 10).
            n_zyte_workers: Number of async workers for zyte (default: 5).
            n_processor_workers: Number of async workers for the processor (default: 5).
        """
        # Perform search
        urls = self._serpapi_client.search(
            search_term=search_term,
            num_results=num_results,
        )
        if not urls:
            logger.warning("No URLs found from SERP API.")
            return pd.DataFrame()

        queue_urls = asyncio.Queue()
        queue_products = asyncio.Queue()
        queue_results = asyncio.Queue()

        # Put URLs into the input queue
        for url in urls:
            await queue_urls.put(url)

        # Put n_zyte_workers as stopping creteria (sentinel)
        for _ in range(n_zyte_workers):
            await queue_urls.put(None)

        zyte_workers = [
            asyncio.create_task(
                self._zyteapi_client.async_get_details(
                    queue_in=queue_urls, queue_out=queue_products
                )
            )
            for _ in range(n_zyte_workers)
        ]

        processor_workers = [
            asyncio.create_task(
                self._processor.async_process(
                    queue_in=queue_products, queue_out=queue_results
                )
            )
            for _ in range(n_processor_workers)
        ]

        collector_worker = asyncio.create_task(self.collect(queue_results))

        # Await that all zyte-workers are finished
        await asyncio.gather(*zyte_workers)
        for worker in zyte_workers:
            worker.cancel()

        # After all zyte workers are finished, put n_processor_workers as stopping cretieria (sentinel)
        for _ in range(n_processor_workers):
            await queue_products.put(None)

        # Log all workers are done
        await asyncio.gather(*processor_workers)
        for worker in processor_workers:
            worker.cancel()

        # Put 1 sentinel for results
        await queue_results.put(None)

        # After the sine collector worker is done, stop him
        await collector_worker
        collector_worker.cancel()

        logger.info("All workers have finished and stopped")
>>>>>>> e45f464d
<|MERGE_RESOLUTION|>--- conflicted
+++ resolved
@@ -4,7 +4,6 @@
 from vianu.fraudcrawler.src.serpapi import SerpApiClient
 from vianu.fraudcrawler.src.zyteapi import ZyteAPIClient
 from vianu.fraudcrawler.src.processor import Processor
-from vianu.fraudcrawler.src.classify_suspicious_product import ClassifySuspiciousProduct
 from vianu.fraudcrawler.src.enrichment import KeywordEnricher
 from vianu.fraudcrawler.src.classify_suspicious_product import ClassifySuspiciousProduct
 
@@ -88,96 +87,4 @@
 
         # Log and return the DataFrame
         logger.info("Search completed. Returning flattened DataFrame.")
-<<<<<<< HEAD
-        return df
-=======
-        return df
-
-    async def collect(self, queue_in: asyncio.Queue) -> None:
-        while True:
-            item = await queue_in.get()
-            if item is None:
-                queue_in.task_done()
-                break
-            logging.info(f"Collected item: {str(item)[:100]}...")
-            queue_in.task_done()
-
-    async def async_run(
-        self,
-        search_term: str,
-        num_results=10,
-        n_zyte_workers: int = 5,
-        n_processor_workers: int = 5,
-    ) -> None:
-        """Runs the pipeline steps: search, get product details, processes them, and returns a DataFrame.
-
-        Args:
-            search_term: The search term for the query.
-            num_results: Max number of search results (default: 10).
-            n_zyte_workers: Number of async workers for zyte (default: 5).
-            n_processor_workers: Number of async workers for the processor (default: 5).
-        """
-        # Perform search
-        urls = self._serpapi_client.search(
-            search_term=search_term,
-            num_results=num_results,
-        )
-        if not urls:
-            logger.warning("No URLs found from SERP API.")
-            return pd.DataFrame()
-
-        queue_urls = asyncio.Queue()
-        queue_products = asyncio.Queue()
-        queue_results = asyncio.Queue()
-
-        # Put URLs into the input queue
-        for url in urls:
-            await queue_urls.put(url)
-
-        # Put n_zyte_workers as stopping creteria (sentinel)
-        for _ in range(n_zyte_workers):
-            await queue_urls.put(None)
-
-        zyte_workers = [
-            asyncio.create_task(
-                self._zyteapi_client.async_get_details(
-                    queue_in=queue_urls, queue_out=queue_products
-                )
-            )
-            for _ in range(n_zyte_workers)
-        ]
-
-        processor_workers = [
-            asyncio.create_task(
-                self._processor.async_process(
-                    queue_in=queue_products, queue_out=queue_results
-                )
-            )
-            for _ in range(n_processor_workers)
-        ]
-
-        collector_worker = asyncio.create_task(self.collect(queue_results))
-
-        # Await that all zyte-workers are finished
-        await asyncio.gather(*zyte_workers)
-        for worker in zyte_workers:
-            worker.cancel()
-
-        # After all zyte workers are finished, put n_processor_workers as stopping cretieria (sentinel)
-        for _ in range(n_processor_workers):
-            await queue_products.put(None)
-
-        # Log all workers are done
-        await asyncio.gather(*processor_workers)
-        for worker in processor_workers:
-            worker.cancel()
-
-        # Put 1 sentinel for results
-        await queue_results.put(None)
-
-        # After the sine collector worker is done, stop him
-        await collector_worker
-        collector_worker.cancel()
-
-        logger.info("All workers have finished and stopped")
->>>>>>> e45f464d
+        return df