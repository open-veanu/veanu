from copy import deepcopy
import logging
import requests
from typing import List
import hashlib
import time
import re
import json
from typing import Any, Dict, Callable, List
from serpapi.google_search import GoogleSearch
from typing import Optional
from requests import Response
from urllib.parse import quote_plus


logger = logging.getLogger(__name__)


class SerpApiClient:
    """A client to interact with the SERP API for performing searches."""

    _endpoint = "https://serpapi.com/search"
    _engine = "google"
    _requests_timeout = 10

    def __init__(self, api_key: str, location: str = "Switzerland"):
        """Initializes the SerpApiClient with the given API key.

        Args:
            api_key: The API key for SERP API.
            location: The location to use for the search (default: "Switzerland").
        """
        self._api_key = api_key
        self._location = location
        self._base_config = {
            "engine": self._engine,
            "api_key": api_key,
            "location_requested": self._location,
            "location_used": self._location,
        }

    def search(self, search_term: str, num_results: int = 10) -> List[str]:
        """Performs a search using SERP API and returns the URLs of the results.

        Args:
            search_term: The search term to use for the query.
            num_results: Max number of results to return (default: 10).
        """
        # Setup the parameters
        logger.info(f'Performing SERP API search for search_term "{search_term}".')
        params = deepcopy(self._base_config)
        params["q"] = search_term
        params["num"] = num_results

        # Perform the request
        response = requests.get(
            url=self._endpoint,
            params=params,
            timeout=self._requests_timeout,
        )

        # Handle the response
        status_code = response.status_code
        if status_code == 200:
            data = response.json()
            search_results = data.get("organic_results", [])
            urls = [result.get("link") for result in search_results]
            logger.info(f"Found {len(urls)} URLs from SERP API search.")
            return urls
        else:
<<<<<<< HEAD
            logger.error(
                f"SERP API request failed with status code {status_code}."
            )
            return []

    async def asearch(self, queue_out: asyncio.Queue, search_term: str, num_results: int=10) -> None:
        """Performs a search using SERP API and puts the URLs of the results into the output queue.

        Args:
            queue_out: The output queue to put the search results into.
            search_term: The search term to use.
            num_results: Max number of results to return (default: 10).
        """
        raise NotImplementedError("Method SerpAPIClient.asearch is not implemented yet")

    def _generate_hash(self, data: Any) -> str:
        data_str = str(data)
        return hashlib.sha256(data_str.encode("utf-8")).hexdigest()


    def _mask_token_in_string(self, string_to_mask: str, token: str) -> str:
        return re.sub(re.escape(token), f"{re.escape(token[:5])}*****", string_to_mask)

    def convert_request_to_string(self, req: requests.models.PreparedRequest, token_to_mask: Optional[str] = None) -> str:
        result = f"method: {req.method}, url: {req.url}"
        if req.body:
            result += ", body: " + req.body
        if not token_to_mask:
            return result
        return self._mask_token_in_string(result, quote_plus(token_to_mask))

    def convert_response_to_string(self, response: Response, token_to_mask: Optional[str] = None) -> str:
        try:
            # Attempt to get json formatted data from response and turn it to CloudWatch-friendly format
            result = json.dumps(response.json())
        except json.decoder.JSONDecodeError:
            result = response.text

        if not token_to_mask:
            return result
        return self._mask_token_in_string(result, token_to_mask)

    @staticmethod
    def _check_limit(urls: List[str], query: str, limit: int = 200) -> List[str]:
        """
        Checks if the number of URLs exceeds the limit, and trims the list if necessary.

        Args:
            urls (List[str]): The list of URLs.
            query (str): The search query.
            limit (int): hight of limit

        Returns:
            List[str]: The potentially trimmed list of URLs.
        """
        if len(urls) > limit:
            urls = urls[:limit]
            logger.warning(f"Reached limit for keyword: {query}")
        return urls

    @staticmethod
    def get_organic_results(results: Dict[str, Any]) -> List[Dict[str, Any]]:
        """
        Extracts the organic search results from the API response.

        Args:
            results (Dict[str, Any]): The JSON response from the API.

        Returns:
            List[Dict[str, Any]]: A list of organic search results.
        """
        return results.get("organic_results") or []

    def call_serpapi(
                self,
                params: Dict[str, Any],
                log_name: str,
                force_refresh: bool = False,
                callback: Callable[int, None] | None = None,
        ) -> Dict[str, Any]:
        """
            Calls the SerpAPI and returns the response, with optional caching.

            Args:
                params (Dict[str, Any]): Parameters for the API call.
                log_name (str): The name used for logging.
                force_refresh (bool): Whether to bypass the cache and force a new API call (default is False).

            Returns:
                Dict[str, Any]: The JSON response from the SerpAPI.

            Raises:
                Exception: If all API call attempts fail.
        """
        data_hash = self._generate_hash(str(params))

        attempts = 0
        max_retries = 5
        retry_delay = 5
        while attempts < max_retries:
            try:
                search = GoogleSearch(params)

                response = search.get_response()

                logger.debug(
                    f'{log_name}: req: {self.convert_request_to_string(response.request, params.get("api_key"))}'
                )
                logger.debug(
                    f"{log_name}: response: \n"
                    + self.convert_response_to_string(response, params.get("api_key"))
                )
                response.raise_for_status()
                if callback is not None:
                    callback(1)
                return response.json()
            except Exception as e:
                logger.warning(
                    f"API call failed with error: {e}. Retrying in {retry_delay} seconds..."
                )
                attempts += 1
                time.sleep(retry_delay)
        raise Exception("All API call attempts to SerpAPI failed.")
=======
            logger.error(f"SERP API request failed with status code {status_code}.")
            return []
>>>>>>> 64dea752
<|MERGE_RESOLUTION|>--- conflicted
+++ resolved
@@ -68,21 +68,8 @@
             logger.info(f"Found {len(urls)} URLs from SERP API search.")
             return urls
         else:
-<<<<<<< HEAD
-            logger.error(
-                f"SERP API request failed with status code {status_code}."
-            )
+            logger.error(f"SERP API request failed with status code {status_code}.")
             return []
-
-    async def asearch(self, queue_out: asyncio.Queue, search_term: str, num_results: int=10) -> None:
-        """Performs a search using SERP API and puts the URLs of the results into the output queue.
-
-        Args:
-            queue_out: The output queue to put the search results into.
-            search_term: The search term to use.
-            num_results: Max number of results to return (default: 10).
-        """
-        raise NotImplementedError("Method SerpAPIClient.asearch is not implemented yet")
 
     def _generate_hash(self, data: Any) -> str:
         data_str = str(data)
@@ -191,8 +178,4 @@
                 )
                 attempts += 1
                 time.sleep(retry_delay)
-        raise Exception("All API call attempts to SerpAPI failed.")
-=======
-            logger.error(f"SERP API request failed with status code {status_code}.")
-            return []
->>>>>>> 64dea752
+        raise Exception("All API call attempts to SerpAPI failed.")